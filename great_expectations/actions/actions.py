import logging
import requests
logger = logging.getLogger(__name__)

from ..util import (
    get_class_from_module_name_and_class_name,
)

from great_expectations.data_context.util import (
    instantiate_class_from_config,
)
# from .types import (
#     ActionConfig,
#     ActionInternalConfig,
# )
from ..data_context.types import (
    ValidationResultIdentifier
)

# NOTE: Abe 2019/08/23 : This is first implementation of all these classes. Consider them UNSTABLE for now. 

class BasicValidationAction(object):
    """
    The base class of all actions that act on validation results.

    It defines the signature of the public run method that take a validation result suite
    """

    def run(self, validation_result_suite):
        return NotImplementedError

class NamespacedValidationAction(BasicValidationAction):
    """
    This is the base class for all actions that act on validation results
    and are aware of a data context namespace structure.

    The data context is passed to this class in its constructor.
    """

    def __init__(self, data_context):
        self.data_context = data_context

    def run(self, validation_result_suite, validation_result_suite_identifier, data_asset):
        """

        :param validation_result_suite:
        :param validation_result_suite_identifier:
        :param data_asset:
        :return:
        """
        return NotImplementedError


class NoOpAction(NamespacedValidationAction):

    def __init__(self, data_context,):
        super(NoOpAction, self).__init__(data_context)
    
    def run(self, validation_result_id, validation_result_suite, data_asset):
        print("Happily doing nothing")


class SlackNotificationAction(NamespacedValidationAction):
    """
    SlackNotificationAction is a namespeace-aware validation action that sends a Slack notification to a given webhook.
    """
    
    def __init__(
            self,
            data_context,
            renderer,
            slack_webhook=None,
            notify_on=None,
    ):
        """
        :param data_context: data context
        :param renderer: dictionary specifying the renderer used to generate a query consumable by Slack API
        :param slack_webhook: string - incoming Slack webhook to send notification to
        :param notify_on: string - "all", "failure", "success" - specifies validation status that will trigger notification
        """
        self.data_context = data_context
        self.renderer = instantiate_class_from_config(
            config=renderer,
            runtime_config={},
            config_defaults={},
        )
        if slack_webhook:
            self.slack_webhook = slack_webhook
        else:
            slack_webhook = data_context.get_config_with_variables_substituted().get("notifications", {}).get("slack_webhook")
        assert slack_webhook, "No Slack webhook found in action or project configs."
        if notify_on:
            self.notify_on = notify_on
        elif data_context.get_config_with_variables_substituted().get("notifications", {}).get("notify_on"):
            self.notify_on = data_context.get_config_with_variables_substituted().get("notifications", {}).get("notify_on")
        else:
            self.notify_on = "all"
        
    def run(self, validation_result_suite_id, validation_result_suite, data_asset=None):
        logger.debug("SummarizeAndNotifySlackAction.take_action")
    
        if validation_result_suite is None:
            return
        
        if not isinstance(validation_result_suite_id, ValidationResultIdentifier):
            raise TypeError("validation_result_suite_id must be of type ValidationResultIdentifier, not {0}".format(
                type(validation_result_suite_id)
            ))

        validation_success = validation_result_suite["success"]
        
        if self.notify_on == "all" or \
                self.notify_on == "success" and validation_success or \
                self.notify_on == "failure" and not validation_success:
            query = self.renderer.render(validation_result_suite)
            return self._send_slack_notification(query)
        else:
            return
                
    def _send_slack_notification(self, query):
        session = requests.Session()
    
        try:
            response = session.post(url=self.slack_webhook, json=query)
        except requests.ConnectionError:
            logger.warning(
                'Failed to connect to Slack webhook at {url} '
                'after {max_retries} retries.'.format(
                    url=self.slack_webhook, max_retries=10))
        except Exception as e:
            logger.error(str(e))
        else:
            if response.status_code != 200:
                logger.warning(
                    'Request to Slack webhook at {url} '
                    'returned error {status_code}: {text}'.format(
                        url=self.slack_webhook,
                        status_code=response.status_code,
                        text=response.text))
            else:
                return "Slack notification succeeded."


class StoreAction(NamespacedValidationAction):
    """
    StoreAction is a namespeace-aware validation action that stores a validation result
    in the store.
    """

    def __init__(self,
                 data_context,
                 target_store_name,
                 ):
        """

        :param data_context: data context
        :param target_store_name: the name of the store in the data context which
                should be used to store the validation result
        """

        super(StoreAction, self).__init__(data_context)

        # NOTE: Eventually, we probably need a check to verify that this store is compatible with validation_result_suite_identifiers.
        # Unless ALL stores are compatible...
        self.target_store = data_context.stores[target_store_name]

    def run(self, validation_result_suite_id, validation_result_suite, data_asset):
        logger.debug("StoreAction.run")

        if validation_result_suite is None:
            return

        if not isinstance(validation_result_suite_id, ValidationResultIdentifier):
            raise TypeError("validation_result_id must be of type ValidationResultIdentifier, not {0}".format(
                type(validation_result_suite_id)
            ))


        self.target_store.set(validation_result_suite_id, validation_result_suite)


class ExtractAndStoreEvaluationParamsAction(NamespacedValidationAction):
    """
    ExtractAndStoreEvaluationParamsAction is a namespeace-aware validation action that
    extracts evaluation parameters from a validation result and stores them in the store
    configured for this action.

    Evaluation parameters allow expectations to refer to statistics/metrics computed
    in the process of validating other prior expectations.
    """

    def __init__(self,
                 data_context,
                 target_store_name,
                 ):
        """

        :param data_context: data context
        :param target_store_name: the name of the store in the data context which
                should be used to store the validation result
        """
        super(ExtractAndStoreEvaluationParamsAction, self).__init__(data_context)

        # NOTE: Eventually, we probably need a check to verify that this store is compatible with validation_result_suite_identifiers.
        # Unless ALL stores are compatible...
        self.target_store = data_context.stores[target_store_name]

    def run(self, validation_result_suite_id, validation_result_suite, data_asset):
        logger.debug("ExtractAndStoreEvaluationParamsAction.run")

        if validation_result_suite is None:
            return

        if not isinstance(validation_result_suite_id, ValidationResultIdentifier):
            raise TypeError("validation_result_id must be of type ExtractAndStoreEvaluationParamsAction, not {0}".format(
                type(validation_result_suite_id)
            ))


        self.data_context._extract_and_store_parameters_from_validation_results(
            validation_result_suite,
            validation_result_suite_id.expectation_suite_identifier.data_asset_name,
            validation_result_suite_id.expectation_suite_identifier.expectation_suite_name,
            validation_result_suite_id.run_id,
        )

class StoreSnapshotOnFailAction(NamespacedValidationAction):
    """
    StoreSnapshotOnFailAction is a namespeace-aware validation action that
    stores the data asset to the snapshot store for a later review in case the
    validation of the data asset failed and the data asset was found to not meet
    the expectations.

    The snapshot store is configured in the data context and its name (as appears
    in the data context's configuration) is passed to the action in its config.
    configured for this action.
    """

    def __init__(self,
                 data_context,
                 target_store_name,
                 ):
        """

        :param data_context: data context
        :param target_store_name: the name of the store in the data context which
                should be used to store the validation result
        """
        super(ExtractAndStoreEvaluationParamsAction, self).__init__(data_context)

        # NOTE: Eventually, we probably need a check to verify that this store is compatible with validation_result_suite_identifiers.
        # Unless ALL stores are compatible...
        self.target_store = data_context.stores[target_store_name]

    def run(self, validation_result_suite_id, validation_result_suite, data_asset):
        logger.debug("ExtractAndStoreEvaluationParamsAction.run")

        if validation_result_suite is None:
            return

        if not isinstance(validation_result_suite_id, ValidationResultIdentifier):
            raise TypeError("validation_result_id must be of type ExtractAndStoreEvaluationParamsAction, not {0}".format(
                type(validation_result_suite_id)
            ))

        if validation_result_suite["success"] is False and "data_asset_snapshot_store" in self.stores:
            logging.debug("Storing validation results to data_asset_snapshot_store")
            self.stores.data_asset_snapshot_store.set(
                key=validation_result_suite_id,
                value=data_asset
            )
<<<<<<< HEAD

# NOTE: Eugene: 2019-09-23: Since actions are "stackable", it is better for each action to do one thing.
class SummarizeAndStoreAction(NamespacedValidationAction):

    def __init__(self,
        data_context,
        # name,
        # result_key,
        target_store_name,
        summarizer,
        # stores, # TODO: Migrate stores and services to a runtime_config object
        # services, # TODO: Migrate stores and services to a runtime_config object
    ):

        self.summarizer = instantiate_class_from_config(
            config = summarizer,
            runtime_config= {},
            config_defaults= {},
        )

        #??? Do we need a view_class as well?

        # NOTE: Eventually, we probably need a check to verify that this store is compatible with validation_result_suite_identifiers.
        # Unless ALL stores are compatible...
        self.target_store = data_context.stores[target_store_name]

    def run(self, validation_result_id, validation_result_suite ):
        logger.debug("SummarizeAndStoreAction.run")

        if validation_result_suite is None:
            return

        if not isinstance(validation_result_id, ValidationResultIdentifier):
            raise TypeError("validation_result_id must be of type ValidationResultIdentifier, not {0}".format(
                type(validation_result_id)
            ))

        rendered_summary = self.summarizer.render(validation_result_suite)

        self.target_store.set(validation_result_id, rendered_summary)
    
=======
>>>>>>> a7b4212c
<|MERGE_RESOLUTION|>--- conflicted
+++ resolved
@@ -268,48 +268,4 @@
             self.stores.data_asset_snapshot_store.set(
                 key=validation_result_suite_id,
                 value=data_asset
-            )
-<<<<<<< HEAD
-
-# NOTE: Eugene: 2019-09-23: Since actions are "stackable", it is better for each action to do one thing.
-class SummarizeAndStoreAction(NamespacedValidationAction):
-
-    def __init__(self,
-        data_context,
-        # name,
-        # result_key,
-        target_store_name,
-        summarizer,
-        # stores, # TODO: Migrate stores and services to a runtime_config object
-        # services, # TODO: Migrate stores and services to a runtime_config object
-    ):
-
-        self.summarizer = instantiate_class_from_config(
-            config = summarizer,
-            runtime_config= {},
-            config_defaults= {},
-        )
-
-        #??? Do we need a view_class as well?
-
-        # NOTE: Eventually, we probably need a check to verify that this store is compatible with validation_result_suite_identifiers.
-        # Unless ALL stores are compatible...
-        self.target_store = data_context.stores[target_store_name]
-
-    def run(self, validation_result_id, validation_result_suite ):
-        logger.debug("SummarizeAndStoreAction.run")
-
-        if validation_result_suite is None:
-            return
-
-        if not isinstance(validation_result_id, ValidationResultIdentifier):
-            raise TypeError("validation_result_id must be of type ValidationResultIdentifier, not {0}".format(
-                type(validation_result_id)
-            ))
-
-        rendered_summary = self.summarizer.render(validation_result_suite)
-
-        self.target_store.set(validation_result_id, rendered_summary)
-    
-=======
->>>>>>> a7b4212c
+            )