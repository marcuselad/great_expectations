from great_expectations.core import DataAssetIdentifier
from great_expectations.types import DictDot
from great_expectations.render.exceptions import InvalidRenderedContentError

# from great_expectations.types import (
#     AllowedKeysDotDict,
#     ListOf,
# )

# TODO: Rename to this:
# class RenderedContent(AllowedKeysDotDict):
    # class RenderedComponentContent(RenderedContent):
    # class RenderedSectionContent(RenderedContent):
    # class RenderedDocumentContentContent(RenderedContent):
    # class RenderedComponentContentWrapper(RenderedContent):


class RenderedContent(object):
    def to_json_dict(self):
        return {}

    def __eq__(self, other):
        if not isinstance(other, self.__class__):
            # Delegate comparison to the other instance's __eq__.
            return NotImplemented
        return self.to_json_dict() == other.to_json_dict()

    @classmethod
    def rendered_content_list_to_json(cls, list_):
        result_list = []
        for item in list_:
            if isinstance(item, RenderedContent):
                result_list.append(item.to_json_dict())
            elif isinstance(item, list):
                result_list.append(RenderedContent.rendered_content_list_to_json(item))
            else:
                result_list.append(item)
        return result_list


class RenderedComponentContent(RenderedContent):
    def __init__(self, content_block_type, styling=None):
        self.content_block_type = content_block_type
        if styling is None:
            styling = {}
        self.styling = styling

    def to_json_dict(self):
        d = super(RenderedComponentContent, self).to_json_dict()
        d["content_block_type"] = self.content_block_type
        if len(self.styling) > 0:
            d["styling"] = self.styling
        return d


class RenderedHeaderContent(RenderedComponentContent):
    def __init__(self, header, subheader=None, header_row=None, styling=None, content_block_type="header"):
        super(RenderedHeaderContent, self).__init__(content_block_type=content_block_type, styling=styling)
        self.header = header
        self.header_row = header_row
        self.subheader = subheader

    def to_json_dict(self):
        d = super(RenderedHeaderContent, self).to_json_dict()
<<<<<<< HEAD
        d["header"] = self.header
        if self.subheader:
            d["subheader"] = self.subheader
=======
        if isinstance(self.header, RenderedContent):
            d["header"] = self.header.to_json_dict()
        else:
            d["header"] = self.header
        if self.subheader is not None:
            if isinstance(self.subheader, RenderedContent):
                d["subheader"] = self.subheader.to_json_dict()
            else:
                d["subheader"] = self.subheader
>>>>>>> bbf14ef7
        if self.header_row:
            d["header_row"] = self.header_row
        return d


class RenderedGraphContent(RenderedComponentContent):
<<<<<<< HEAD
    def __init__(self, graph, header=None, styling=None, content_block_type="graph"):
        super(RenderedGraphContent, self).__init__(content_block_type=content_block_type, styling=styling)
        self.graph = graph
        self.header = header
=======
    def __init__(self, graph, header=None, subheader=None, styling=None, content_block_type="graph"):
        super(RenderedGraphContent, self).__init__(content_block_type=content_block_type, styling=styling)
        self.graph = graph
        self.header = header
        self.subheader = subheader
>>>>>>> bbf14ef7

    def to_json_dict(self):
        d = super(RenderedGraphContent, self).to_json_dict()
        d["graph"] = self.graph
<<<<<<< HEAD
        d["header"] = self.header
=======
        if self.header is not None:
            if isinstance(self.header, RenderedContent):
                d["header"] = self.header.to_json_dict()
            else:
                d["header"] = self.header
        if self.subheader is not None:
            if isinstance(self.subheader, RenderedContent):
                d["subheader"] = self.subheader.to_json_dict()
            else:
                d["subheader"] = self.subheader
>>>>>>> bbf14ef7
        return d


class RenderedTableContent(RenderedComponentContent):
    def __init__(self, table, header=None, subheader=None, header_row=None, styling=None, content_block_type="table"):
        super(RenderedTableContent, self).__init__(content_block_type=content_block_type, styling=styling)
        self.header = header
        self.subheader = subheader
        self.table = table
        self.header_row = header_row

    def to_json_dict(self):
        d = super(RenderedTableContent, self).to_json_dict()
        if self.header is not None:
<<<<<<< HEAD
            d["header"] = self.header
        if self.subheader is not None:
            d["subheader"] = self.subheader
=======
            if isinstance(self.header, RenderedContent):
                d["header"] = self.header.to_json_dict()
            else:
                d["header"] = self.header
        if self.subheader is not None:
            if isinstance(self.subheader, RenderedContent):
                d["subheader"] = self.subheader.to_json_dict()
            else:
                d["subheader"] = self.subheader
>>>>>>> bbf14ef7
        d["table"] = RenderedContent.rendered_content_list_to_json(self.table)
        if self.header_row is not None:
            d["header_row"] = RenderedContent.rendered_content_list_to_json(self.header_row)
        return d


<<<<<<< HEAD
=======
class RenderedContentBlockContainer(RenderedComponentContent):
    def __init__(self, content_blocks, styling=None, content_block_type="content_block_container"):
        super(RenderedContentBlockContainer, self).__init__(content_block_type=content_block_type, styling=styling)
        self.content_blocks = content_blocks

    def to_json_dict(self):
        d = super(RenderedContentBlockContainer, self).to_json_dict()
        d["content_blocks"] = RenderedContent.rendered_content_list_to_json(self.content_blocks)


>>>>>>> bbf14ef7
class RenderedMarkdownContent(RenderedComponentContent):
    def __init__(self, markdown, styling=None, content_block_type="markdown"):
        super(RenderedMarkdownContent, self).__init__(content_block_type=content_block_type, styling=styling)
        self.markdown = markdown

    def to_json_dict(self):
        d = super(RenderedMarkdownContent, self).to_json_dict()
        d["markdown"] = self.markdown
        return d


class RenderedStringTemplateContent(RenderedComponentContent):
    def __init__(self, string_template, styling=None, content_block_type="string_template"):
        super(RenderedStringTemplateContent, self).__init__(content_block_type=content_block_type, styling=styling)
        self.string_template = string_template

    def to_json_dict(self):
        d = super(RenderedStringTemplateContent, self).to_json_dict()
        d["string_template"] = self.string_template
        return d


class RenderedBulletListContent(RenderedComponentContent):
<<<<<<< HEAD
    def __init__(self, bullet_list, header=None, styling=None, content_block_type="bullet_list"):
        super(RenderedBulletListContent, self).__init__(content_block_type=content_block_type, styling=styling)
        self.header = header
=======
    def __init__(self, bullet_list, header=None, subheader=None, styling=None, content_block_type="bullet_list"):
        super(RenderedBulletListContent, self).__init__(content_block_type=content_block_type, styling=styling)
        self.header = header
        self.subheader = subheader
>>>>>>> bbf14ef7
        self.bullet_list = bullet_list

    def to_json_dict(self):
        d = super(RenderedBulletListContent, self).to_json_dict()
        d["bullet_list"] = RenderedContent.rendered_content_list_to_json(self.bullet_list)
        if self.header is not None:
<<<<<<< HEAD
            d["header"] = self.header
=======
            if isinstance(self.header, RenderedContent):
                d["header"] = self.header.to_json_dict()
            else:
                d["header"] = self.header
        if self.subheader is not None:
            if isinstance(self.subheader, RenderedContent):
                d["subheader"] = self.subheader.to_json_dict()
            else:
                d["subheader"] = self.subheader
>>>>>>> bbf14ef7
        return d


class ValueListContent(RenderedComponentContent):
<<<<<<< HEAD
    def __init__(self, value_list, header=None, styling=None, content_block_type="value_list"):
        super(ValueListContent, self).__init__(content_block_type=content_block_type, styling=styling)
        self.header = header
=======
    def __init__(self, value_list, header=None, subheader=None, styling=None, content_block_type="value_list"):
        super(ValueListContent, self).__init__(content_block_type=content_block_type, styling=styling)
        self.header = header
        self.subheader = subheader
>>>>>>> bbf14ef7
        self.value_list = value_list

    def to_json_dict(self):
        d = super(ValueListContent, self).to_json_dict()
<<<<<<< HEAD
        d["header"] = self.header
=======
        if self.header is not None:
            if isinstance(self.header, RenderedContent):
                d["header"] = self.header.to_json_dict()
            else:
                d["header"] = self.header
        if self.subheader is not None:
            if isinstance(self.subheader, RenderedContent):
                d["subheader"] = self.subheader.to_json_dict()
            else:
                d["subheader"] = self.subheader
>>>>>>> bbf14ef7
        d["value_list"] = RenderedContent.rendered_content_list_to_json(self.value_list)
        return d


class TextContent(RenderedComponentContent):
    def __init__(self, text, header=None, subheader=None, styling=None, content_block_type="text"):
        super(TextContent, self).__init__(content_block_type=content_block_type, styling=styling)
        self.text = text
        self.header = header
        self.subheader = subheader

    def to_json_dict(self):
        d = super(TextContent, self).to_json_dict()
        if self.header is not None:
<<<<<<< HEAD
            d["header"] = self.header
        if self.subheader is not None:
            d["subheader"] = self.subheader
        d["text"] = RenderedContent.rendered_content_list_to_json(self.text)
=======
            if isinstance(self.header, RenderedContent):
                d["header"] = self.header.to_json_dict()
            else:
                d["header"] = self.header
        if self.subheader is not None:
            if isinstance(self.subheader, RenderedContent):
                d["subheader"] = self.subheader.to_json_dict()
            else:
                d["subheader"] = self.subheader
        d["text"] = RenderedContent.rendered_content_list_to_json(self.text)

>>>>>>> bbf14ef7
        return d


class RenderedDocumentContent(RenderedContent):
    # NOTE: JPC 20191028 - review these keys to consolidate and group
    def __init__(self, sections, data_asset_name=None, full_data_asset_identifier=None, renderer_type=None,
<<<<<<< HEAD
                 page_title=None, utm_medium=None, cta_footer=None, expectation_suite_name=None):
=======
                 page_title=None, utm_medium=None, cta_footer=None):
>>>>>>> bbf14ef7
        if not isinstance(sections, list) and all([isinstance(section, RenderedSectionContent) for section in
                                                   sections]):
            raise InvalidRenderedContentError("RenderedDocumentContent requires a list of RenderedSectionContent for "
                                              "sections.")
        self.sections = sections
        self.data_asset_name = data_asset_name
        self.full_data_asset_identifier = full_data_asset_identifier
        self.renderer_type = renderer_type
        self.page_title = page_title
        self.utm_medium = utm_medium
        self.cta_footer = cta_footer
<<<<<<< HEAD
        self.expectation_suite_name = expectation_suite_name
=======
>>>>>>> bbf14ef7

    def to_json_dict(self):
        d = super(RenderedDocumentContent, self).to_json_dict()
        d["sections"] = RenderedContent.rendered_content_list_to_json(self.sections)
        d["data_asset_name"] = self.data_asset_name
        d["full_data_asset_identifier"] = self.full_data_asset_identifier.to_path() if isinstance(
            self.full_data_asset_identifier, DataAssetIdentifier) else self.full_data_asset_identifier
        d["renderer_type"] = self.renderer_type
        d["page_title"] = self.page_title
        d["utm_medium"] = self.utm_medium
        d["cta_footer"] = self.cta_footer
<<<<<<< HEAD
        d["expectation_suite_name"] = self.expectation_suite_name
=======
>>>>>>> bbf14ef7
        return d


class RenderedSectionContent(RenderedContent):
    def __init__(self, content_blocks, section_name=None):
        if not isinstance(content_blocks, list) and all([isinstance(content_block, RenderedComponentContent) for
                                                         content_block in content_blocks]):
            raise InvalidRenderedContentError("Rendered section content requires a list of RenderedComponentContent "
                                              "for content blocks.")
        self.content_blocks = content_blocks
        self.section_name = section_name

    def to_json_dict(self):
        d = super(RenderedSectionContent, self).to_json_dict()
        d["content_blocks"] = RenderedContent.rendered_content_list_to_json(self.content_blocks)
        d["section_name"] = self.section_name
        return d<|MERGE_RESOLUTION|>--- conflicted
+++ resolved
@@ -62,11 +62,6 @@
 
     def to_json_dict(self):
         d = super(RenderedHeaderContent, self).to_json_dict()
-<<<<<<< HEAD
-        d["header"] = self.header
-        if self.subheader:
-            d["subheader"] = self.subheader
-=======
         if isinstance(self.header, RenderedContent):
             d["header"] = self.header.to_json_dict()
         else:
@@ -76,43 +71,31 @@
                 d["subheader"] = self.subheader.to_json_dict()
             else:
                 d["subheader"] = self.subheader
->>>>>>> bbf14ef7
         if self.header_row:
             d["header_row"] = self.header_row
         return d
 
 
 class RenderedGraphContent(RenderedComponentContent):
-<<<<<<< HEAD
-    def __init__(self, graph, header=None, styling=None, content_block_type="graph"):
-        super(RenderedGraphContent, self).__init__(content_block_type=content_block_type, styling=styling)
-        self.graph = graph
-        self.header = header
-=======
     def __init__(self, graph, header=None, subheader=None, styling=None, content_block_type="graph"):
         super(RenderedGraphContent, self).__init__(content_block_type=content_block_type, styling=styling)
         self.graph = graph
         self.header = header
         self.subheader = subheader
->>>>>>> bbf14ef7
 
     def to_json_dict(self):
         d = super(RenderedGraphContent, self).to_json_dict()
         d["graph"] = self.graph
-<<<<<<< HEAD
-        d["header"] = self.header
-=======
-        if self.header is not None:
-            if isinstance(self.header, RenderedContent):
-                d["header"] = self.header.to_json_dict()
-            else:
-                d["header"] = self.header
-        if self.subheader is not None:
-            if isinstance(self.subheader, RenderedContent):
-                d["subheader"] = self.subheader.to_json_dict()
-            else:
-                d["subheader"] = self.subheader
->>>>>>> bbf14ef7
+        if self.header is not None:
+            if isinstance(self.header, RenderedContent):
+                d["header"] = self.header.to_json_dict()
+            else:
+                d["header"] = self.header
+        if self.subheader is not None:
+            if isinstance(self.subheader, RenderedContent):
+                d["subheader"] = self.subheader.to_json_dict()
+            else:
+                d["subheader"] = self.subheader
         return d
 
 
@@ -127,29 +110,21 @@
     def to_json_dict(self):
         d = super(RenderedTableContent, self).to_json_dict()
         if self.header is not None:
-<<<<<<< HEAD
-            d["header"] = self.header
-        if self.subheader is not None:
-            d["subheader"] = self.subheader
-=======
-            if isinstance(self.header, RenderedContent):
-                d["header"] = self.header.to_json_dict()
-            else:
-                d["header"] = self.header
-        if self.subheader is not None:
-            if isinstance(self.subheader, RenderedContent):
-                d["subheader"] = self.subheader.to_json_dict()
-            else:
-                d["subheader"] = self.subheader
->>>>>>> bbf14ef7
+            if isinstance(self.header, RenderedContent):
+                d["header"] = self.header.to_json_dict()
+            else:
+                d["header"] = self.header
+        if self.subheader is not None:
+            if isinstance(self.subheader, RenderedContent):
+                d["subheader"] = self.subheader.to_json_dict()
+            else:
+                d["subheader"] = self.subheader
         d["table"] = RenderedContent.rendered_content_list_to_json(self.table)
         if self.header_row is not None:
             d["header_row"] = RenderedContent.rendered_content_list_to_json(self.header_row)
         return d
 
 
-<<<<<<< HEAD
-=======
 class RenderedContentBlockContainer(RenderedComponentContent):
     def __init__(self, content_blocks, styling=None, content_block_type="content_block_container"):
         super(RenderedContentBlockContainer, self).__init__(content_block_type=content_block_type, styling=styling)
@@ -160,7 +135,6 @@
         d["content_blocks"] = RenderedContent.rendered_content_list_to_json(self.content_blocks)
 
 
->>>>>>> bbf14ef7
 class RenderedMarkdownContent(RenderedComponentContent):
     def __init__(self, markdown, styling=None, content_block_type="markdown"):
         super(RenderedMarkdownContent, self).__init__(content_block_type=content_block_type, styling=styling)
@@ -184,67 +158,47 @@
 
 
 class RenderedBulletListContent(RenderedComponentContent):
-<<<<<<< HEAD
-    def __init__(self, bullet_list, header=None, styling=None, content_block_type="bullet_list"):
-        super(RenderedBulletListContent, self).__init__(content_block_type=content_block_type, styling=styling)
-        self.header = header
-=======
     def __init__(self, bullet_list, header=None, subheader=None, styling=None, content_block_type="bullet_list"):
         super(RenderedBulletListContent, self).__init__(content_block_type=content_block_type, styling=styling)
         self.header = header
         self.subheader = subheader
->>>>>>> bbf14ef7
         self.bullet_list = bullet_list
 
     def to_json_dict(self):
         d = super(RenderedBulletListContent, self).to_json_dict()
         d["bullet_list"] = RenderedContent.rendered_content_list_to_json(self.bullet_list)
         if self.header is not None:
-<<<<<<< HEAD
-            d["header"] = self.header
-=======
-            if isinstance(self.header, RenderedContent):
-                d["header"] = self.header.to_json_dict()
-            else:
-                d["header"] = self.header
-        if self.subheader is not None:
-            if isinstance(self.subheader, RenderedContent):
-                d["subheader"] = self.subheader.to_json_dict()
-            else:
-                d["subheader"] = self.subheader
->>>>>>> bbf14ef7
+            if isinstance(self.header, RenderedContent):
+                d["header"] = self.header.to_json_dict()
+            else:
+                d["header"] = self.header
+        if self.subheader is not None:
+            if isinstance(self.subheader, RenderedContent):
+                d["subheader"] = self.subheader.to_json_dict()
+            else:
+                d["subheader"] = self.subheader
         return d
 
 
 class ValueListContent(RenderedComponentContent):
-<<<<<<< HEAD
-    def __init__(self, value_list, header=None, styling=None, content_block_type="value_list"):
-        super(ValueListContent, self).__init__(content_block_type=content_block_type, styling=styling)
-        self.header = header
-=======
     def __init__(self, value_list, header=None, subheader=None, styling=None, content_block_type="value_list"):
         super(ValueListContent, self).__init__(content_block_type=content_block_type, styling=styling)
         self.header = header
         self.subheader = subheader
->>>>>>> bbf14ef7
         self.value_list = value_list
 
     def to_json_dict(self):
         d = super(ValueListContent, self).to_json_dict()
-<<<<<<< HEAD
-        d["header"] = self.header
-=======
-        if self.header is not None:
-            if isinstance(self.header, RenderedContent):
-                d["header"] = self.header.to_json_dict()
-            else:
-                d["header"] = self.header
-        if self.subheader is not None:
-            if isinstance(self.subheader, RenderedContent):
-                d["subheader"] = self.subheader.to_json_dict()
-            else:
-                d["subheader"] = self.subheader
->>>>>>> bbf14ef7
+        if self.header is not None:
+            if isinstance(self.header, RenderedContent):
+                d["header"] = self.header.to_json_dict()
+            else:
+                d["header"] = self.header
+        if self.subheader is not None:
+            if isinstance(self.subheader, RenderedContent):
+                d["subheader"] = self.subheader.to_json_dict()
+            else:
+                d["subheader"] = self.subheader
         d["value_list"] = RenderedContent.rendered_content_list_to_json(self.value_list)
         return d
 
@@ -259,35 +213,24 @@
     def to_json_dict(self):
         d = super(TextContent, self).to_json_dict()
         if self.header is not None:
-<<<<<<< HEAD
-            d["header"] = self.header
-        if self.subheader is not None:
-            d["subheader"] = self.subheader
+            if isinstance(self.header, RenderedContent):
+                d["header"] = self.header.to_json_dict()
+            else:
+                d["header"] = self.header
+        if self.subheader is not None:
+            if isinstance(self.subheader, RenderedContent):
+                d["subheader"] = self.subheader.to_json_dict()
+            else:
+                d["subheader"] = self.subheader
         d["text"] = RenderedContent.rendered_content_list_to_json(self.text)
-=======
-            if isinstance(self.header, RenderedContent):
-                d["header"] = self.header.to_json_dict()
-            else:
-                d["header"] = self.header
-        if self.subheader is not None:
-            if isinstance(self.subheader, RenderedContent):
-                d["subheader"] = self.subheader.to_json_dict()
-            else:
-                d["subheader"] = self.subheader
-        d["text"] = RenderedContent.rendered_content_list_to_json(self.text)
-
->>>>>>> bbf14ef7
+
         return d
 
 
 class RenderedDocumentContent(RenderedContent):
     # NOTE: JPC 20191028 - review these keys to consolidate and group
     def __init__(self, sections, data_asset_name=None, full_data_asset_identifier=None, renderer_type=None,
-<<<<<<< HEAD
                  page_title=None, utm_medium=None, cta_footer=None, expectation_suite_name=None):
-=======
-                 page_title=None, utm_medium=None, cta_footer=None):
->>>>>>> bbf14ef7
         if not isinstance(sections, list) and all([isinstance(section, RenderedSectionContent) for section in
                                                    sections]):
             raise InvalidRenderedContentError("RenderedDocumentContent requires a list of RenderedSectionContent for "
@@ -299,10 +242,7 @@
         self.page_title = page_title
         self.utm_medium = utm_medium
         self.cta_footer = cta_footer
-<<<<<<< HEAD
         self.expectation_suite_name = expectation_suite_name
-=======
->>>>>>> bbf14ef7
 
     def to_json_dict(self):
         d = super(RenderedDocumentContent, self).to_json_dict()
@@ -314,10 +254,7 @@
         d["page_title"] = self.page_title
         d["utm_medium"] = self.utm_medium
         d["cta_footer"] = self.cta_footer
-<<<<<<< HEAD
         d["expectation_suite_name"] = self.expectation_suite_name
-=======
->>>>>>> bbf14ef7
         return d
 
 
