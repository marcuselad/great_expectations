--- conflicted
+++ resolved
@@ -115,12 +115,6 @@
         # only return ordered columns from expect_table_columns_to_match_ordered_list evr if they match set of column
         # names from entire evr, else use alphabetic sort
         if set(sorted_columns) == set(ordered_columns):
-<<<<<<< HEAD
             return expectations_by_column, ordered_columns
         else:
-            return expectations_by_column, sorted_columns
-=======
-            return columns, ordered_columns
-        else:
-            return columns, sorted_columns
->>>>>>> bbf14ef7
+            return expectations_by_column, sorted_columns