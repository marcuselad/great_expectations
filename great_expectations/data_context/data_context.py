--- conflicted
+++ resolved
@@ -263,15 +263,6 @@
             raise ge_exceptions.InvalidConfigError("Your project_config is not valid. Try using the CLI check-config command.")
 
         self._project_config = project_config
-<<<<<<< HEAD
-        # FIXME: This should just be a property
-        self._project_config_with_variables_substituted = copy.deepcopy(self.get_config_with_variables_substituted())
-        self._context_root_directory = os.path.abspath(context_root_dir)
-
-        # Init plugins
-        sys.path.append(self.plugins_directory)
-
-=======
         if context_root_dir is not None:
             self._context_root_directory = os.path.abspath(context_root_dir)
         else:
@@ -281,7 +272,6 @@
         if self.plugins_directory is not None:
             sys.path.append(self.plugins_directory)
 
->>>>>>> bbf14ef7
         # Init data sources
         self._datasources = {}
         for datasource in self._project_config_with_variables_substituted["datasources"].keys():
@@ -293,24 +283,11 @@
 
         # Init validation operators
         self.validation_operators = {}
-<<<<<<< HEAD
-        # TODO : This key should NOT be optional in the project config.
-        # It can be empty, but not missing.
-        # However, for now, I'm adding this check, to avoid having to migrate all the test fixtures
-        # while still experimenting with the workings of validation operators and actions.
-        if "validation_operators" in self._project_config:
-            for validation_operator_name, validation_operator_config in self._project_config_with_variables_substituted["validation_operators"].items():
-                self.add_validation_operator(
-                    validation_operator_name,
-                    validation_operator_config,
-                )
-=======
         for validation_operator_name, validation_operator_config in self._project_config_with_variables_substituted["validation_operators"].items():
             self.add_validation_operator(
                 validation_operator_name,
                 validation_operator_config,
             )
->>>>>>> bbf14ef7
 
         self._compiled = False
 
@@ -354,16 +331,9 @@
         """
 
         self._project_config["stores"][store_name] = store_config
-<<<<<<< HEAD
-        self._project_config_with_variables_substituted["stores"][store_name] = self.get_config_with_variables_substituted(config=store_config)
-        new_store = instantiate_class_from_config(
-            config=self._project_config_with_variables_substituted["stores"][store_name],
-            runtime_config={
-=======
         new_store = instantiate_class_from_config(
             config=self._project_config_with_variables_substituted["stores"][store_name],
             runtime_environment={
->>>>>>> bbf14ef7
                 "root_directory": self.root_directory,
             },
             config_defaults={
@@ -385,10 +355,6 @@
         """
 
         self._project_config["validation_operators"][validation_operator_name] = validation_operator_config
-<<<<<<< HEAD
-        self._project_config_with_variables_substituted["validation_operators"][validation_operator_name] = self.get_config_with_variables_substituted(config=validation_operator_config)
-=======
->>>>>>> bbf14ef7
         new_validation_operator = instantiate_class_from_config(
             config=self._project_config_with_variables_substituted["validation_operators"][validation_operator_name],
             runtime_environment={
@@ -1776,7 +1742,7 @@
                            additional_batch_kwargs=None):
         """
         Profile a data asset
-        
+
         :param datasource_name: the name of the datasource to which the profiled data asset belongs
         :param generator_name: the name of the generator to use to get batches (only if batch_kwargs are not provided)
         :param data_asset_name: the name of the profiled data asset
