--- conflicted
+++ resolved
@@ -40,16 +40,7 @@
                     "generator" : "b",
                     "generator_asset" : "c",
                 },
-<<<<<<< HEAD
-                "suite_purpose": "hello",
-                "level": "testing",
-            },
-            "run_id" : {
-                "execution_context": "testing",
-                "start_time_utc": 12345,
-=======
                 "expectation_suite_name": "failure",
->>>>>>> 687462e8
             },
             "run_id" : "testing-12345",
         }
@@ -82,18 +73,8 @@
         coerce_types=True,
         **{
             "expectation_suite_identifier" : {
-<<<<<<< HEAD
-                "data_asset_identifier" : ("a", "b", "c"),
-                "suite_purpose": "default",
-                "level": "failure",
-            },
-            "run_id" : {
-                "execution_context": "testing",
-                "start_time_utc": 12345,
-=======
                 "data_asset_name" : ("a", "b", "c"),
                 "expectation_suite_name": "warning",
->>>>>>> 687462e8
             },
             "run_id" : "testing-12345",
         }
@@ -104,18 +85,8 @@
         coerce_types=True,
         **{
             "expectation_suite_identifier" : {
-<<<<<<< HEAD
-                "data_asset_identifier" : DataAssetIdentifier("a", "b", "c"),
-                "suite_purpose": "hello",
-                "level": "quarantine",
-            },
-            "run_id" : {
-                "execution_context": "testing",
-                "start_time_utc": 12345,
-=======
                 "data_asset_name" : DataAssetIdentifier("a", "b", "c"),
                 "expectation_suite_name": "quarantine",
->>>>>>> 687462e8
             },
             "run_id" : "testing-12345",
         }
@@ -126,14 +97,8 @@
         coerce_types=True,
         **{
             "expectation_suite_identifier" : {
-<<<<<<< HEAD
-                "data_asset_identifier" : ("a", "b", "c"),
-                "suite_purpose": "default",
-                "level": "warning",
-=======
                 "data_asset_name" : ("a", "b", "c"),
                 "expectation_suite_name": "hello",
->>>>>>> 687462e8
             },
             "run_id" : "testing-12345",
         }
@@ -164,16 +129,9 @@
                 "generator" : "b",
                 "generator_asset" : "c",
             },
-<<<<<<< HEAD
-            "suite_purpose": "hello",
-            "level": "warning",
-=======
             "expectation_suite_name": "hello",
->>>>>>> 687462e8
-        },{
-            "execution_context": "testing",
-            "start_time_utc": 12345,
         },
+        "testing-12345",
         coerce_types=True
     )
 
@@ -192,18 +150,10 @@
     }
 
     assert ExpectationSuiteIdentifier._zip_keys_and_args_to_dict(
-<<<<<<< HEAD
-        ["a", "b", "c", "hello", "warning"]
-    ) == {
-        "data_asset_identifier" : ["a", "b", "c"],
-        "suite_purpose" : "hello",
-        "level" : "warning",
-=======
         ["a", "b", "c", "warning"]
     ) == {
         "data_asset_name" : ["a", "b", "c"],
         "expectation_suite_name" : "warning",
->>>>>>> 687462e8
     }
 
     assert ValidationResultIdentifier._zip_keys_and_args_to_dict(
@@ -219,35 +169,8 @@
     assert parse_string_to_data_context_resource_identifier("DataAssetIdentifier.A.B.C") == DataAssetIdentifier("A", "B", "C")
 
     assert parse_string_to_data_context_resource_identifier(
-<<<<<<< HEAD
-        "ValidationResultIdentifier.a.b.c.default.failure.testing.12345"
-=======
         "ValidationResultIdentifier.a.b.c.hello.testing-12345"
->>>>>>> 687462e8
     ) == ValidationResultIdentifier(
-        coerce_types=True,
-        **{
-            "expectation_suite_identifier" : {
-                "data_asset_name" : {
-                    "datasource" : "a",
-                    "generator" : "b",
-                    "generator_asset" : "c",
-                },
-<<<<<<< HEAD
-                "suite_purpose": "default",
-                "level": "failure",
-=======
-                "expectation_suite_name": "hello",
->>>>>>> 687462e8
-            },
-            "run_id" : "testing-12345"
-        }
-    )
-
-
-def test_resource_identifier_to_string():
-
-    assert ValidationResultIdentifier(
         coerce_types=True,
         **{
             "expectation_suite_identifier" : {
@@ -258,6 +181,24 @@
                 },
                 "expectation_suite_name": "hello",
             },
+            "run_id" : "testing-12345"
+        }
+    )
+
+
+def test_resource_identifier_to_string():
+
+    assert ValidationResultIdentifier(
+        coerce_types=True,
+        **{
+            "expectation_suite_identifier" : {
+                "data_asset_name" : {
+                    "datasource" : "a",
+                    "generator" : "b",
+                    "generator_asset" : "c",
+                },
+                "expectation_suite_name": "hello",
+            },
             "run_id" : "testing-12345",
         }
     ).to_string() == "ValidationResultIdentifier.a.b.c.hello.testing-12345"